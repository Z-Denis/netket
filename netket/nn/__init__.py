--- conflicted
+++ resolved
@@ -50,10 +50,7 @@
     Dense,
     DenseGeneral,
     DenseSymm,
-<<<<<<< HEAD
-=======
     DenseEquivariant,
->>>>>>> 4a3abfc0
 )
 from .module import Module
 from flax.linen.module import compact, enable_named_call, disable_named_call, Variable
