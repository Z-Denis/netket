--- conflicted
+++ resolved
@@ -51,13 +51,9 @@
   std::vector<std::vector<double>> sx = {{0, 1}, {1, 0}};
   std::vector<std::vector<double>> szsz = {
       {1, 0, 0, 0}, {0, -1, 0, 0}, {0, 0, -1, 0}, {0, 0, 0, 1}};
-<<<<<<< HEAD
-  std::complex<double> I(0, 1);
-  std::vector<std::vector<std::complex<double>>> sy = {{0, I}, {-I, 0}};
-=======
+
   std::complex<double> Iu(0, 1);
   std::vector<std::vector<std::complex<double>>> sy = {{0, Iu}, {-Iu, 0}};
->>>>>>> 732807eb
 
   pars.clear();
   pars["Hilbert"]["QuantumNumbers"] = {1, -1};
@@ -112,7 +108,6 @@
   }
 }
 
-<<<<<<< HEAD
 TEST_CASE("DirectMatrixWrapper gives same results as SparseMatrixWrapper",
           "[matrix-wrapper]") {
   auto input_tests = GetHamiltonianInputs();
@@ -178,42 +173,7 @@
     auto ed = sparse.ComputeEigendecomposition();
     auto eigs = ed.eigenvalues();
     std::sort(eigs.data(), eigs.data() + eigs.size());
-
-=======
-TEST_CASE("MatrixWrappers compute correct eigenvalues", "[matrix-wrapper]") {
-  netket::json pars;
-
-  pars["Hilbert"]["QuantumNumbers"] = {-1, 1};
-  pars["Hilbert"]["Size"] = 1;
-
-  netket::json observable_pars;
-  observable_pars["ActingOn"] = {{0}};
-  observable_pars["Operators"] = {{{-1, 2}, {2, 1}}};
-  observable_pars["Name"] = "O1";
-
-  netket::Hilbert hilbert(pars);
-  netket::Observable obs(hilbert, observable_pars);
-
-  // check whether the correct eigenvalues are computed
-  {
-    netket::DenseMatrixWrapper<netket::AbstractObservable> dense(obs);
-
-    auto ed = dense.ComputeEigendecomposition();
-    auto eigs = ed.eigenvalues();
-    std::sort(eigs.data(), eigs.data() + eigs.size());
-
-    const double sqrt5 = std::sqrt(5);
-    CHECK(eigs(0) == Approx(-sqrt5));
-    CHECK(eigs(1) == Approx(sqrt5));
-  }
-  {
-    netket::SparseMatrixWrapper<netket::AbstractObservable> sparse(obs);
-
-    auto ed = sparse.ComputeEigendecomposition();
-    auto eigs = ed.eigenvalues();
-    std::sort(eigs.data(), eigs.data() + eigs.size());
-
->>>>>>> 732807eb
+    
     const double sqrt5 = std::sqrt(5);
     CHECK(eigs(0) == Approx(-sqrt5));
     CHECK(eigs(1) == Approx(sqrt5));
